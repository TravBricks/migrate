--- conflicted
+++ resolved
@@ -28,12 +28,8 @@
     else:
         export_dir = 'azure_logs/'
 
-<<<<<<< HEAD
-    makedirs('logs', exist_ok=True)
-=======
     makedirs(export_dir, exist_ok=True)
 
->>>>>>> d52617af
     now = str(datetime.now())
     
     if args.export_home:
