import argparse
from os import path

auth_key = ['host',
            'username',
            'token']


def get_login_credentials(creds_path='~/.databrickscfg', profile='DEFAULT'):
    if profile is None:
        profile = 'DEFAULT'
    if creds_path == '~/.databrickscfg':
        fname = path.expanduser(creds_path)
    elif creds_path[0] == '~':
        # relative path, still need to resolve using the above os api
        fname = path.expanduser(creds_path)
    else:
        fname = creds_path
    hit_profile = False
    cred_dict = {}
    with open(fname, 'r') as fp:
        for line in fp:
            # if line is not empty
            if line:
                # strip chars and clean up the string
                clean_l = line[:-1].rstrip().lstrip()
                if clean_l:
                    # non-empty lines processing below
                    if hit_profile:
                        if clean_l[0] == '[':
                            return cred_dict
                        else:
                            # can't split on = due to community edition code
                            split_index = clean_l.find('=')
                            x = clean_l[:split_index].rstrip()
                            cred_dict[x] = clean_l[split_index + 1:].lstrip()
                    if clean_l[0] == '[':
                        if clean_l[1:-1] == profile:
                            # next couple of lines are the credentials
                            hit_profile = True
                            continue
    if cred_dict:
        return cred_dict
    else:
        raise ValueError('Unable to find credentials to load.')


def get_export_parser():
    # export workspace items
    parser = argparse.ArgumentParser(description='Export user workspace artifacts from Databricks')

    # export all users and groups
    parser.add_argument('--users', action='store_true',
                        help='Download all the users and groups in the workspace')

    # log all user workspace paths
    parser.add_argument('--workspace', action='store_true',
                        help='Log all the notebook paths in the workspace. (metadata only)')

    # download all user workspace notebooks
    parser.add_argument('--download', action='store_true',
                        help='Download all notebooks for the environment')

    # add all lib configs
    parser.add_argument('--libs', action='store_true',
                        help='Log all the libs for the environment')

    # add all clusters configs
    parser.add_argument('--clusters', action='store_true',
                        help='Log all the clusters for the environment')

    # get all job configs
    parser.add_argument('--jobs', action='store_true',
                        help='Log all the job configs for the environment')
    # get all metastore
    parser.add_argument('--metastore', action='store_true',
                        help='Log all the metastore table definitions')

    # get azure logs
    parser.add_argument('--azure', action='store_true',
                        help='Run on Azure. (Default is AWS)')
    #
    parser.add_argument('--profile', action='store', default='DEFAULT', 
                        help='Profile to parse the credentials')

    parser.add_argument('--export-home', action='store',
                        help='User workspace name to export, typically the users email address')

    parser.add_argument('--silent', action='store_true',
                        help='Silent all logging of export operations.')
    # Don't verify ssl
    parser.add_argument('--no-ssl-verification', action='store_true',
                        help='Set Verify=False when making http requests.')

    return parser


def get_import_parser():
    # import workspace items parser
    parser = argparse.ArgumentParser(description='Import user workspace artifacts into Databricks')

    # import all users and groups
    parser.add_argument('--users', action='store_true',
                        help='Import all the users and groups from the logfile.')

    # import all notebooks
    parser.add_argument('--workspace', action='store_true',
                        help='Import all notebooks from export dir into the workspace.')

    # import all notebooks
    parser.add_argument('--archive-missing', action='store_true',
                        help='Import all missing users into the top level /Archive/ directory.')

    # import all lib configs
    parser.add_argument('--libs', action='store_true',
                        help='Import all the libs from the logfile into the workspace.')

    # import all clusters configs
    parser.add_argument('--clusters', action='store_true',
                        help='Import all the cluster configs for the environment')

    # import all job configs
    parser.add_argument('--jobs', action='store_true',
                        help='Import all job configurations to the environment.')

    # import all metastore
    parser.add_argument('--metastore', action='store_true',
                        help='Import the metastore to the workspace.')

    # get azure logs
    parser.add_argument('--azure', action='store_true',
                        help='Run on Azure. (Default is AWS)')
    #
    parser.add_argument('--profile', action='store', default='DEFAULT',
                        help='Profile to parse the credentials')
<<<<<<< HEAD
    # Don't verify ssl
    parser.add_argument('--no-ssl-verification', action='store_true',
                        help='Set Verify=False when making http requests.')

=======

    parser.add_argument('--silent', action='store_true',
                        help='Silent all logging of import operations.')
>>>>>>> c3fa1688
    return parser<|MERGE_RESOLUTION|>--- conflicted
+++ resolved
@@ -133,14 +133,10 @@
     #
     parser.add_argument('--profile', action='store', default='DEFAULT',
                         help='Profile to parse the credentials')
-<<<<<<< HEAD
     # Don't verify ssl
     parser.add_argument('--no-ssl-verification', action='store_true',
                         help='Set Verify=False when making http requests.')
-
-=======
-
+    
     parser.add_argument('--silent', action='store_true',
                         help='Silent all logging of import operations.')
->>>>>>> c3fa1688
     return parser